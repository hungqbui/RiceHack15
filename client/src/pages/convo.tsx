import { useState, useEffect } from 'react';

// Import the new CSS file
import '../components/convo.css';

// Import all the components
import { OwlTeacher } from '../components/owl_figure';
import { Chalkboard } from '../components/whiteboard';
import { ChatMessage } from '../components/chat_msg';    
import { Microphone } from '../components/microphone';

// Main component that assembles the UI
export default function Convo() {
  const [persistedQuestion, setPersistedQuestion] = useState<any>(null);
  
  // Check for persisted question on component mount
  useEffect(() => {
    const savedQuestion = sessionStorage.getItem('conversationQuestion');
    if (savedQuestion) {
      try {
        const questionData = JSON.parse(savedQuestion);
        setPersistedQuestion(questionData);
        // Clear the sessionStorage after loading to prevent it from showing again
        // sessionStorage.removeItem('conversationQuestion');
      } catch (error) {
        console.error('Error parsing persisted question:', error);
      }
    }
  }, []);

  const handleMicClick = () => {
    console.log('Microphone clicked!');
    // Logic to handle voice input would go here
  };

  const handleQuestionClick = () => {
    if (persistedQuestion) {
      // Here you could integrate with your chat system to automatically ask about this question
      console.log('Discussing question:', persistedQuestion.question);
      // You could also clear the question after discussing it
      // clearPersistedQuestion();
    }
  };

  const clearPersistedQuestion = () => {
    setPersistedQuestion(null);
    sessionStorage.removeItem('conversationQuestion');
  };

  return (
    <div className="container">
<<<<<<< HEAD
      <h1 className="title">Quick lesson with Oulai!</h1>
      
      {/* Display persisted question if available */}
      {persistedQuestion && (
        <div style={{
          margin: '20px auto',
          maxWidth: '800px',
          padding: '15px',
          backgroundColor: '#f0f8ff',
          border: '2px solid #4a90e2',
          borderRadius: '10px',
          boxShadow: '0 2px 4px rgba(0,0,0,0.1)'
        }}>
          <div style={{ display: 'flex', justifyContent: 'space-between', alignItems: 'flex-start' }}>
            <div style={{ flex: 1 }}>
              <h3 style={{ margin: '0 0 10px 0', color: '#2c5aa0', fontSize: '16px' }}>
                📝 Question from Quiz Editor:
              </h3>
              <p style={{ margin: '0 0 10px 0', fontSize: '14px', fontWeight: 'bold' }}>
                {persistedQuestion.question}
              </p>
              
              {persistedQuestion.type === 'multiple_choice' && persistedQuestion.options && (
                <div style={{ margin: '10px 0' }}>
                  <p style={{ margin: '5px 0', fontSize: '12px', color: '#666' }}>Options:</p>
                  {persistedQuestion.options.map((option: string, index: number) => (
                    <div key={index} style={{ fontSize: '12px', color: '#555', marginLeft: '10px' }}>
                      {String.fromCharCode(65 + index)}) {option}
                      {index === persistedQuestion.correctAnswer && <span style={{ color: '#28a745', fontWeight: 'bold' }}> ✓</span>}
                    </div>
                  ))}
                </div>
              )}
              
              {persistedQuestion.type === 'blank_filling' && persistedQuestion.answer && (
                <div style={{ margin: '10px 0' }}>
                  <p style={{ margin: '5px 0', fontSize: '12px', color: '#666' }}>
                    Answer: <span style={{ color: '#28a745', fontWeight: 'bold' }}>{persistedQuestion.answer}</span>
                  </p>
                </div>
              )}
            </div>
            
            <div style={{ marginLeft: '15px' }}>
              <button
                onClick={handleQuestionClick}
                style={{
                  padding: '8px 12px',
                  backgroundColor: '#4a90e2',
                  color: 'white',
                  border: 'none',
                  borderRadius: '5px',
                  fontSize: '12px',
                  cursor: 'pointer',
                  marginRight: '5px'
                }}
              >
                💬 Discuss
              </button>
              <button
                onClick={clearPersistedQuestion}
                style={{
                  padding: '8px 12px',
                  backgroundColor: '#dc3545',
                  color: 'white',
                  border: 'none',
                  borderRadius: '5px',
                  fontSize: '12px',
                  cursor: 'pointer'
                }}
              >
                ✕ Clear
              </button>
            </div>
          </div>
        </div>
      )}
      
=======
      <h1 className='title'>Quick lesson with Owlai!</h1>
>>>>>>> b52f8f15
      <div className="canvas">
        
        <OwlTeacher />
        
        <Chalkboard />

        {/* Container for the microphone and chat message */}
        <div className="chat-container">
            <ChatMessage />
            <Microphone onClick={handleMicClick} />
        </div>

      </div>
    </div>
  );
}
<|MERGE_RESOLUTION|>--- conflicted
+++ resolved
@@ -49,88 +49,7 @@
 
   return (
     <div className="container">
-<<<<<<< HEAD
-      <h1 className="title">Quick lesson with Oulai!</h1>
-      
-      {/* Display persisted question if available */}
-      {persistedQuestion && (
-        <div style={{
-          margin: '20px auto',
-          maxWidth: '800px',
-          padding: '15px',
-          backgroundColor: '#f0f8ff',
-          border: '2px solid #4a90e2',
-          borderRadius: '10px',
-          boxShadow: '0 2px 4px rgba(0,0,0,0.1)'
-        }}>
-          <div style={{ display: 'flex', justifyContent: 'space-between', alignItems: 'flex-start' }}>
-            <div style={{ flex: 1 }}>
-              <h3 style={{ margin: '0 0 10px 0', color: '#2c5aa0', fontSize: '16px' }}>
-                📝 Question from Quiz Editor:
-              </h3>
-              <p style={{ margin: '0 0 10px 0', fontSize: '14px', fontWeight: 'bold' }}>
-                {persistedQuestion.question}
-              </p>
-              
-              {persistedQuestion.type === 'multiple_choice' && persistedQuestion.options && (
-                <div style={{ margin: '10px 0' }}>
-                  <p style={{ margin: '5px 0', fontSize: '12px', color: '#666' }}>Options:</p>
-                  {persistedQuestion.options.map((option: string, index: number) => (
-                    <div key={index} style={{ fontSize: '12px', color: '#555', marginLeft: '10px' }}>
-                      {String.fromCharCode(65 + index)}) {option}
-                      {index === persistedQuestion.correctAnswer && <span style={{ color: '#28a745', fontWeight: 'bold' }}> ✓</span>}
-                    </div>
-                  ))}
-                </div>
-              )}
-              
-              {persistedQuestion.type === 'blank_filling' && persistedQuestion.answer && (
-                <div style={{ margin: '10px 0' }}>
-                  <p style={{ margin: '5px 0', fontSize: '12px', color: '#666' }}>
-                    Answer: <span style={{ color: '#28a745', fontWeight: 'bold' }}>{persistedQuestion.answer}</span>
-                  </p>
-                </div>
-              )}
-            </div>
-            
-            <div style={{ marginLeft: '15px' }}>
-              <button
-                onClick={handleQuestionClick}
-                style={{
-                  padding: '8px 12px',
-                  backgroundColor: '#4a90e2',
-                  color: 'white',
-                  border: 'none',
-                  borderRadius: '5px',
-                  fontSize: '12px',
-                  cursor: 'pointer',
-                  marginRight: '5px'
-                }}
-              >
-                💬 Discuss
-              </button>
-              <button
-                onClick={clearPersistedQuestion}
-                style={{
-                  padding: '8px 12px',
-                  backgroundColor: '#dc3545',
-                  color: 'white',
-                  border: 'none',
-                  borderRadius: '5px',
-                  fontSize: '12px',
-                  cursor: 'pointer'
-                }}
-              >
-                ✕ Clear
-              </button>
-            </div>
-          </div>
-        </div>
-      )}
-      
-=======
       <h1 className='title'>Quick lesson with Owlai!</h1>
->>>>>>> b52f8f15
       <div className="canvas">
         
         <OwlTeacher />
