:root {
    --background-color: #ffffff;
    --surface-color: #f0f2f5;
    --text-color: #1f2937;
    --subtle-text-color: #6b7280;
    --border-color: #e5e7eb;
    --shadow: 0 1px 3px 0 rgba(0, 0, 0, 0.1), 0 1px 2px -1px rgba(0, 0, 0, 0.1);
}
body.dark-mode {
    --background-color: #111827;
    --surface-color: #1f2937;
    --primary-color: #60a5fa;
    --text-color: #f9fafb;
    --subtle-text-color: #9ca3af;
    --border-color: #374151;
}
body {
    margin: 0;
    font-family: -apple-system, BlinkMacSystemFont, 'Segoe UI', Roboto, 'Helvetica Neue', Arial, sans-serif;
    background-color: var(--background-color);
    color: var(--text-color);
    transition: background-color 0.3s, color 0.3s;
    max-height: 80vh;
}

/* Main App Layout */
.app-container {
    display: flex;
    overflow: hidden;
    width: 100vw;
}
.sidebar {
    padding: 20px;
    background-color: var(--surface-color);
    border-right: 1px solid var(--border-color);
    transition: all 0.3s ease-in-out;
    overflow-y: hidden;
    flex-shrink: 0;
    height: 100vh;
    z-index: 999;
}
.sidebar-left {
    position: relative;
    width: 230px;
    border-right: 1px solid var(--border-color);
}
.sidebar-left.collapsed {
    width: 0;
    padding: 20px 0;
    opacity: 0;
    transform: translateX(-100%);
}
.sidebar-right {
    position: relative;
    right: 0;
    top: 0;
    width: 230px;
    border-right: 1px solid var(--border-color);
}
.sidebar-right.collapsed {
    width: 0;
    opacity: 0;
    transform: translateX(-100%);
}

.main-content {
    flex: 1;
    display: flex;
    flex-direction: column;
    align-items: center;
    overflow-y: hidden;
    overflow-x: hidden;
    min-width: 0; /* Prevents flexbox overflow */
    background: linear-gradient(135deg, #e0f7fa, #0077b6, #e0f7fa);
    background-size: 300% 300%;
    animation: gradientShift 1ms linear infinite;
}

/* Header Controls */
.header-controls {
    display: flex;
    justify-content: center;
    align-items: center;
    margin-bottom: 20px;
}

.clock, .dark-mode-toggle {
    background-color: var(--surface-color);
    padding: 8px 16px;
    border-radius: 16px;
    box-shadow: var(--shadow);
    font-weight: 500;
    display: flex;
    align-items: center;
    gap: 8px;
}
.dark-mode-toggle {
    cursor: pointer;
}
.toggle-switch {
    position: relative;
    display: inline-block;
    width: 44px;
    height: 24px;
}
.toggle-switch input {
    opacity: 0;
    width: 0;
    height: 0;
}
.slider {
    position: absolute;
    cursor: pointer;
    top: 0;
    left: 0;
    right: 0;
    bottom: 0;
    background-color: #ccc;
    transition: .4s;
    border-radius: 24px;
}
.slider:before {
    position: absolute;
    content: "";
    height: 18px;
    width: 18px;
    left: 3px;
    bottom: 3px;
    background-color: white;
    transition: .4s;
    border-radius: 50%;
}
input:checked + .slider {
    background-color: var(--primary-color);
}
input:checked + .slider:before {
    transform: translateX(20px);
}

/* Center Area */
.center-area {
    flex-grow: 1;
    display: flex;
    flex-direction: column;
    justify-content: center;
    align-items: center;
    text-align: center;
}
.welcome-message h1 {
    font-size: 2.5rem;
    font-weight: 600;
    margin-top: 10px;
}
.welcome-message p {
    font-size: 1.1rem;
    color: var(--subtle-text-color);
}
.owl-icon {
    margin-bottom: 1rem;
}
.owl-icon .owl-body, .owl-icon .owl-beak {
    fill: var(--text-color);
}

/* AI Response Area */
.ai-response-container {
    text-align: left;
    padding: 20px;
    background: var(--surface-color);
    border-radius: 8px;
    box-shadow: var(--shadow);
    width: 100%;
    max-width: 800px;
    margin: 0 auto;
    line-height: 1.6;
}
.ai-response-container h3 {
    margin-top: 0;
    color: var(--primary-color);
}

/* Search Bar */
.search-container {
    width: 100%;
    max-width: 600px;
    margin-top: auto; /* Pushes to bottom */
    padding-top: 20px;
    flex-shrink: 0;
}
.search-form {
    display: flex;
    align-items: center;
    background-color: var(--surface-color);
    border: 1px solid var(--border-color);
    border-radius: 24px;
    padding: 5px;
    box-shadow: var(--shadow);
    width: 100%;
}
.search-form input {
    flex-grow: 1;
    border: none;
    outline: none;
    background: transparent;
    padding: 10px 15px;
    font-size: 1rem;
    color: var(--text-color);
}
.search-form button {
    border: none;
    background-color: var(--primary-color);
    color: white;
    font-weight: bold;
    border-radius: 18px;
    padding: 8px 18px;
    cursor: pointer;
    transition: background-color 0.2s;
}
.search-form button:hover {
    opacity: 0.9;
}

/* Sidebar Content */
.sidebar h2 {
    font-size: 1.2rem;
    margin-bottom: 1rem;
    border-bottom: 1px solid var(--border-color);
    padding-bottom: 0.5rem;
}
.sidebar-section {
    margin-bottom: 2rem;
}
.document-list, .folder-list {
    list-style: none;
    padding: 0;
    margin: 0;
}
.document-item, .folder-item {
    display: flex;
    align-items: center;
    padding: 8px 4px;
    border-radius: 4px;
    cursor: pointer;
    transition: background-color 0.2s;
}
.document-item:hover, .folder-item:hover {
    background-color: rgba(0, 0, 0, 0.05);
}
body.dark-mode .document-item:hover, body.dark-mode .folder-item:hover {
    background-color: rgba(255, 255, 255, 0.05);
}
.document-item input {
    margin-left: auto;
}
.folder-list ul {
    list-style: none;
    padding-left: 20px;
}
<<<<<<< HEAD

/* Improved Sidebar Buttons */
=======
.my-folder-btn {
    background-color: var(--primary-color);
}
>>>>>>> b52f8f15
.sidebar button.my-folder-btn {
    display: flex;
    flex-direction: row;
    align-items: flex-start;
    width: 100%;
<<<<<<< HEAD
    text-align: left;
    padding: 12px 16px;
    background: linear-gradient(135deg, #60a5fa, #3b82f6);
=======
>>>>>>> b52f8f15
    color: white;
    border: none;
    border-radius: 8px;
    cursor: pointer;
    font-size: 1rem;
    font-weight: 600;
    margin-bottom: 1rem;
<<<<<<< HEAD
    box-shadow: 0 4px 6px rgba(0,0,0,0.1);
    transition: transform 0.2s, box-shadow 0.2s, background 0.3s;
}
.sidebar button.my-folder-btn:hover {
    transform: translateY(-2px);
    box-shadow: 0 6px 12px rgba(0,0,0,0.15);
    background: linear-gradient(135deg, #3b82f6, #60a5fa);
=======
    
>>>>>>> b52f8f15
}

/* Right Sidebar Buttons */
.recommend-actions button {
    width: 100%;
    padding: 12px;
    background: var(--surface-color);
    border: 1px solid var(--border-color);
    color: var(--text-color);
    border-radius: 8px;
    cursor: pointer;
    text-align: center;
    font-size: 0.95rem;
    font-weight: 500;
    margin-bottom: 10px;
    transition: background-color 0.2s, border-color 0.2s;
    box-shadow: var(--shadow);
}
.recommend-actions button:hover {
    border-color: var(--primary-color);
    background-color: var(--background-color);
}
.placeholder-box {
    height: 100px;
    background-color: var(--background-color);
    border: 1px dashed var(--border-color);
    border-radius: 8px;
    margin-top: 20px;
}

/* Sidebar Toggle Buttons */
.sidebar-toggle {
    position: fixed;       /* make it fixed so it doesn’t move */
    top: 20px;
    left: 230px;           /* aligns with sidebar edge */
    width: 40px;
    height: 40px;
    background: transparent;
    border: none;
    outline: none;
    cursor: pointer;
    display: flex;
    flex-direction: column;
    justify-content: center;
    align-items: center;
    gap: 6px;
    z-index: 1100;        /* above sidebar */
    transition: transform 0.3s ease;
}
.sidebar-toggle span {
    display: block;
    width: 24px;
    height: 3px;
    background-color: var(--text-color);
    border-radius: 2px;
    transition: all 0.3s ease;
}



.sidebar-toggle:hover span {
    background-color: var(--primary-color);
}
.toggle-left {
    position: fixed;       /* FIXED instead of absolute */
    top: 20px;
    left: 250px;           /* matches the expanded sidebar width */
    width: 40px;
    height: 40px;
    z-index: 1001;
}
.toggle-left.active {
    left: 20px;            /* stays fixed but closer when sidebar collapsed */
}
.toggle-right {
    right: calc(230px - 28px);
}
.toggle-right.collapsed {
    right: 0px;
}
.sidebar-toggle.active span:nth-child(1) {
    transform: rotate(45deg) translate(5px, 5px);
}
.sidebar-toggle.active span:nth-child(2) {
    opacity: 0;
}
.sidebar-toggle.active span:nth-child(3) {
    transform: rotate(-45deg) translate(5px, -5px);
}

/* Loader */
.loader-container {
    display: flex;
    flex-direction: column;
    align-items: center;
    justify-content: center;
}
.loader {
    border: 4px solid var(--surface-color);
    border-top: 4px solid var(--primary-color);
    border-radius: 50%;
    width: 40px;
    height: 40px;
    animation: spin 1s linear infinite;
    margin-bottom: 10px;
}
@keyframes spin {
    0% { transform: rotate(0deg); }
    100% { transform: rotate(360deg); }
}

.sidebar-container {
    height: 90vh;
    position: absolute;
    left: 0;
    top: 0;
}
.sidebar-container-right {
    height: 90vh;
    position: absolute;
    right: 0;
    top: 0;
}

.header-container {
    position: absolute;
    top: 20px;
    left: 40%;
}<|MERGE_RESOLUTION|>--- conflicted
+++ resolved
@@ -256,25 +256,14 @@
     list-style: none;
     padding-left: 20px;
 }
-<<<<<<< HEAD
-
-/* Improved Sidebar Buttons */
-=======
 .my-folder-btn {
     background-color: var(--primary-color);
 }
->>>>>>> b52f8f15
 .sidebar button.my-folder-btn {
     display: flex;
     flex-direction: row;
     align-items: flex-start;
     width: 100%;
-<<<<<<< HEAD
-    text-align: left;
-    padding: 12px 16px;
-    background: linear-gradient(135deg, #60a5fa, #3b82f6);
-=======
->>>>>>> b52f8f15
     color: white;
     border: none;
     border-radius: 8px;
@@ -282,17 +271,7 @@
     font-size: 1rem;
     font-weight: 600;
     margin-bottom: 1rem;
-<<<<<<< HEAD
-    box-shadow: 0 4px 6px rgba(0,0,0,0.1);
-    transition: transform 0.2s, box-shadow 0.2s, background 0.3s;
-}
-.sidebar button.my-folder-btn:hover {
-    transform: translateY(-2px);
-    box-shadow: 0 6px 12px rgba(0,0,0,0.15);
-    background: linear-gradient(135deg, #3b82f6, #60a5fa);
-=======
     
->>>>>>> b52f8f15
 }
 
 /* Right Sidebar Buttons */
